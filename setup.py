# coding: utf-8
# /*##########################################################################
#
# Copyright (c) 2016-2019 European Synchrotron Radiation Facility
# Copyright (c) 2019-2020 Lawrence Berkeley National Laboratory
# Copyright (c) 2020-now European Synchrotron Radiation Facility
# Copyright (c) 2023-now Argonne National Laboratory
#
# Permission is hereby granted, free of charge, to any person obtaining a copy
# of this software and associated documentation files (the "Software"), to deal
# in the Software without restriction, including without limitation the rights
# to use, copy, modify, merge, publish, distribute, sublicense, and/or sell
# copies of the Software, and to permit persons to whom the Software is
# furnished to do so, subject to the following conditions:
#
# The above copyright notice and this permission notice shall be included in
# all copies or substantial portions of the Software.
#
# THE SOFTWARE IS PROVIDED "AS IS", WITHOUT WARRANTY OF ANY KIND, EXPRESS OR
# IMPLIED, INCLUDING BUT NOT LIMITED TO THE WARRANTIES OF MERCHANTABILITY,
# FITNESS FOR A PARTICULAR PURPOSE AND NONINFRINGEMENT. IN NO EVENT SHALL THE
# AUTHORS OR COPYRIGHT HOLDERS BE LIABLE FOR ANY CLAIM, DAMAGES OR OTHER
# LIABILITY, WHETHER IN AN ACTION OF CONTRACT, TORT OR OTHERWISE, ARISING FROM,
# OUT OF OR IN CONNECTION WITH THE SOFTWARE OR THE USE OR OTHER DEALINGS IN
# THE SOFTWARE.
#
# ###########################################################################*/

#
# Memorandum: 
#
# Install from sources: 
#     git clone https://github.com/oasys-kit/shadow4
#     cd shadow4
#     python -m pip install -e . --no-deps --no-binary :all:
#
# Upload to pypi (when uploading, increment the version number):
#     python setup.py register (only once, not longer needed)
#     # use python > 3.10, pip > 25.2 (packages needed: twine build)
#     rm -fR dist
#     python setup.py sdist
#     python -m build
#     python -m twine upload dist/*
#          
# Install from pypi:
#     pip install shadow4
#

__authors__ = ["M Sanchez del Rio, Luca Rebuffi"]
__license__ = "MIT"
__date__ = "2016-now"

import os
from setuptools import setup

PACKAGES = [
    "shadow4",
    "shadow4.beam",
    "shadow4.sources",
    "shadow4.sources.source_geometrical",
    "shadow4.sources.bending_magnet",
    "shadow4.sources.undulator",
    "shadow4.sources.wiggler",
    "shadow4.optical_surfaces",
    "shadow4.physical_models.prerefl",
    "shadow4.physical_models.mlayer",
    "shadow4.beamline",
    "shadow4.beamline.optical_elements",
    "shadow4.beamline.optical_elements.ideal_elements",
    "shadow4.beamline.optical_elements.absorbers",
    "shadow4.beamline.optical_elements.mirrors",
    "shadow4.beamline.optical_elements.multilayers",
    "shadow4.beamline.optical_elements.crystals",
    "shadow4.beamline.optical_elements.gratings",
    "shadow4.beamline.optical_elements.refractors",
    "shadow4.tools",
]

INSTALL_REQUIRES = (
    'setuptools',
    'numpy',
    'scipy',
    'syned>=1.0.47',
    'srxraylib>=1.0.61',
    'crystalpy>=0.0.25',
)

README_FILE = os.path.join(os.path.dirname(__file__), 'README.rst')
LONG_DESCRIPTION = open(README_FILE).read()

setup(name='shadow4',
<<<<<<< HEAD
      version='0.1.69',
=======
      version='0.1.70',
>>>>>>> fad0e783
      description='shadow implementation in python',
      long_description=LONG_DESCRIPTION,
      long_description_content_type='text/x-rst',
      author='Manuel Sanchez del Rio, Luca Rebuffi',
      author_email='srio@esrf.eu',
      url='https://github.com/oasys-kit/shadow4/',
      download_url='https://github.com/oasys-kit/shadow4/',
      packages=PACKAGES,
      install_requires=INSTALL_REQUIRES,
     )
<|MERGE_RESOLUTION|>--- conflicted
+++ resolved
@@ -36,11 +36,8 @@
 #
 # Upload to pypi (when uploading, increment the version number):
 #     python setup.py register (only once, not longer needed)
-#     # use python > 3.10, pip > 25.2 (packages needed: twine build)
-#     rm -fR dist
 #     python setup.py sdist
-#     python -m build
-#     python -m twine upload dist/*
+#     python -m twine upload dist/...
 #          
 # Install from pypi:
 #     pip install shadow4
@@ -89,11 +86,7 @@
 LONG_DESCRIPTION = open(README_FILE).read()
 
 setup(name='shadow4',
-<<<<<<< HEAD
-      version='0.1.69',
-=======
-      version='0.1.70',
->>>>>>> fad0e783
+      version='0.1.68',
       description='shadow implementation in python',
       long_description=LONG_DESCRIPTION,
       long_description_content_type='text/x-rst',
